#!/usr/bin/python
# -*- coding: utf-8 -*-

from cloudshell.cli.service.cli import CLI
from cloudshell.cli.service.session_pool_manager import SessionPoolManager
from cloudshell.networking.juniper.cli.juniper_cli_configurator import JuniperCliConfigurator
<<<<<<< HEAD
from cloudshell.networking.juniper.flows.autoload_flow import JunOSAutoloadFlow
=======
from cloudshell.networking.juniper.flows.autoload_flow import JuniperAutoloadFlow
from cloudshell.networking.juniper.flows.configuration_flow import JuniperConfigurationFlow
>>>>>>> c5185b4d
from cloudshell.networking.juniper.flows.connectivity_flow import JuniperConnectivity
from cloudshell.networking.juniper.flows.juniper_enable_disable_snmp_flow import JuniperEnableDisableSnmpFlow
from cloudshell.networking.juniper.flows.juniper_firmware_flow import JuniperFirmwareFlow
from cloudshell.networking.juniper.flows.juniper_state_flow import JuniperStateFlow
from cloudshell.shell.core.driver_utils import GlobalLock
from cloudshell.shell.core.resource_driver_interface import ResourceDriverInterface
from cloudshell.shell.core.session.cloudshell_session import CloudShellSessionContext
from cloudshell.shell.core.session.logging_session import LoggingSessionContext
from cloudshell.shell.flows.command.basic_flow import RunCommandFlow
from cloudshell.shell.standards.networking.autoload_model import NetworkingResourceModel
from cloudshell.shell.standards.networking.driver_interface import NetworkingResourceDriverInterface
from cloudshell.shell.standards.networking.resource_config import NetworkingResourceConfig
from cloudshell.snmp.snmp_configurator import EnableDisableSnmpConfigurator


class JuniperJunOSShellDriver(ResourceDriverInterface, NetworkingResourceDriverInterface):
    SUPPORTED_OS = [r'[Jj]uniper']
    SHELL_NAME = "Juniper JunOS Router 2G"

    def __init__(self):
        self._cli = None

    def initialize(self, context):
        """Initialize method

        :type context: cloudshell.shell.core.context.driver_context.InitCommandContext
        """

        resource_config = NetworkingResourceConfig.from_context(self.SHELL_NAME, context)
        session_pool_size = int(resource_config.sessions_concurrency_limit)
        self._cli = CLI(SessionPoolManager(max_pool_size=session_pool_size, pool_timeout=100))
        return 'Finished initializing'

    @GlobalLock.lock
    def get_inventory(self, context):
        """Return device structure with all standard attributes

        :param ResourceCommandContext context: ResourceCommandContext object with all Resource Attributes inside
        :return: response
        :rtype: str
        """

        with LoggingSessionContext(context) as logger:
            api = CloudShellSessionContext(context).get_api()

            resource_config = NetworkingResourceConfig.from_context(self.SHELL_NAME, context, api, self.SUPPORTED_OS)

            cli_configurator = JuniperCliConfigurator(self._cli, resource_config, logger)
            enable_disable_snmp_flow = JuniperEnableDisableSnmpFlow(cli_configurator, logger)
            snmp_configurator = EnableDisableSnmpConfigurator(enable_disable_snmp_flow, resource_config, logger)

            resource_model = NetworkingResourceModel.from_resource_config(resource_config)

<<<<<<< HEAD
        autoload_operations = JunOSAutoloadFlow(snmp_configurator, logger)
        logger.info('Autoload started')
        response = autoload_operations.discover(self.SUPPORTED_OS, resource_model)
        logger.info('Autoload completed')
        return response
=======
            with snmp_configurator.get_service() as snmp_service:
                autoload_operations = JuniperAutoloadFlow(snmp_service, logger)
                logger.info('Autoload started')
                response = autoload_operations.discover(self.SUPPORTED_OS, resource_model)
                logger.info('Autoload completed')
                return response
>>>>>>> c5185b4d

    def run_custom_command(self, context, custom_command):
        """Send custom command

        :param ResourceCommandContext context: ResourceCommandContext object with all Resource Attributes inside
        :return: result
        :rtype: str
        """
        with LoggingSessionContext(context) as logger:
            api = CloudShellSessionContext(context).get_api()

            resource_config = NetworkingResourceConfig.from_context(
                self.SHELL_NAME,
                context,
                api,
                self.SUPPORTED_OS,
            )
            cli_configurator = JuniperCliConfigurator(self._cli, resource_config, logger)

            send_command_operations = RunCommandFlow(logger, cli_configurator)
            response = send_command_operations.run_custom_command(custom_command)
            return response

    def run_custom_config_command(self, context, custom_command):
        """Send custom command in configuration mode

        :param ResourceCommandContext context: ResourceCommandContext object with all Resource Attributes inside
        :return: result
        :rtype: str
        """
        with LoggingSessionContext(context) as logger:
            api = CloudShellSessionContext(context).get_api()

            resource_config = NetworkingResourceConfig.from_context(
                self.SHELL_NAME,
                context,
                api,
                self.SUPPORTED_OS,
            )
            cli_configurator = JuniperCliConfigurator(self._cli, resource_config, logger)

            send_command_operations = RunCommandFlow(logger, cli_configurator)
            result_str = send_command_operations.run_custom_config_command(custom_command)
            return result_str

    def ApplyConnectivityChanges(self, context, request):
        """
        Create vlan and add or remove it to/from network interface

        :param ResourceCommandContext context: ResourceCommandContext object with all Resource Attributes inside
        :param str request: request json
        :return:
        """
        with LoggingSessionContext(context) as logger:
            api = CloudShellSessionContext(context).get_api()

            resource_config = NetworkingResourceConfig.from_context(
                self.SHELL_NAME,
                context,
                api,
                self.SUPPORTED_OS,
            )
            cli_configurator = JuniperCliConfigurator(self._cli, resource_config, logger)

            connectivity_flow = JuniperConnectivity(cli_configurator, logger)
            logger.info('Start applying connectivity changes, request is: {0}'.format(str(request)))
            result = connectivity_flow.apply_connectivity_changes(request=request)
            logger.info('Finished applying connectivity changes, response is: {0}'.format(str(result)))
            logger.info('Apply Connectivity changes completed')
            return result

    def save(self, context, folder_path, configuration_type, vrf_management_name):
        """Save selected file to the provided destination

        :param ResourceCommandContext context: ResourceCommandContext object with all Resource Attributes inside
        :param configuration_type: source file, which will be saved
        :param folder_path: destination path where file will be saved
        :param vrf_management_name: VRF management Name
        :return str saved configuration file name:
        """
        with LoggingSessionContext(context) as logger:
            api = CloudShellSessionContext(context).get_api()

            resource_config = NetworkingResourceConfig.from_context(
                self.SHELL_NAME,
                context,
                api,
                self.SUPPORTED_OS,
            )
            cli_configurator = JuniperCliConfigurator(self._cli, resource_config, logger)

            if not configuration_type:
                configuration_type = 'running'

            if not vrf_management_name:
                vrf_management_name = resource_config.vrf_management_name

            configuration_operations = JuniperConfigurationFlow(
                resource_config, logger, api, cli_configurator
            )
            logger.info('Save started')
            response = configuration_operations.save(folder_path=folder_path, configuration_type=configuration_type,
                                                     vrf_management_name=vrf_management_name)
            logger.info('Save completed')
            return response

    @GlobalLock.lock
    def restore(self, context, path, configuration_type, restore_method, vrf_management_name):
        """Restore selected file to the provided destination

        :param ResourceCommandContext context: ResourceCommandContext object with all Resource Attributes inside
        :param path: source config file
        :param configuration_type: running or startup configs
        :param restore_method: append or override methods
        :param vrf_management_name: VRF management Name
        """
        with LoggingSessionContext(context) as logger:
            api = CloudShellSessionContext(context).get_api()

            resource_config = NetworkingResourceConfig.from_context(
                self.SHELL_NAME,
                context,
                api,
                self.SUPPORTED_OS,
            )
            cli_configurator = JuniperCliConfigurator(self._cli, resource_config, logger)

            if not configuration_type:
                configuration_type = 'running'

            if not restore_method:
                restore_method = 'override'

            if not vrf_management_name:
                vrf_management_name = resource_config.vrf_management_name

            configuration_operations = JuniperConfigurationFlow(
                resource_config, logger, api, cli_configurator
            )
            logger.info('Restore started')
            configuration_operations.restore(path=path, restore_method=restore_method,
                                             configuration_type=configuration_type,
                                             vrf_management_name=vrf_management_name)
            logger.info('Restore completed')

    def orchestration_save(self, context, mode, custom_params):
        """

        :param ResourceCommandContext context: ResourceCommandContext object with all Resource Attributes inside
        :param mode: mode
        :param custom_params: json with custom save parameters
        :return str response: response json
        """

        if not mode:
            mode = 'shallow'

        with LoggingSessionContext(context) as logger:
            api = CloudShellSessionContext(context).get_api()

            resource_config = NetworkingResourceConfig.from_context(
                self.SHELL_NAME,
                context,
                api,
                self.SUPPORTED_OS,
            )
            cli_configurator = JuniperCliConfigurator(self._cli, resource_config, logger)

            configuration_operations = JuniperConfigurationFlow(
                resource_config, logger, api, cli_configurator
            )

            logger.info('Orchestration save started')
            response = configuration_operations.orchestration_save(mode=mode, custom_params=custom_params)
            logger.info('Orchestration save completed')
            return response

    def orchestration_restore(self, context, saved_artifact_info, custom_params):
        """

        :param ResourceCommandContext context: ResourceCommandContext object with all Resource Attributes inside
        :param saved_artifact_info: OrchestrationSavedArtifactInfo json
        :param custom_params: json with custom restore parameters
        """
        with LoggingSessionContext(context) as logger:
            api = CloudShellSessionContext(context).get_api()

            resource_config = NetworkingResourceConfig.from_context(
                self.SHELL_NAME,
                context,
                api,
                self.SUPPORTED_OS,
            )
            cli_configurator = JuniperCliConfigurator(self._cli, resource_config, logger)

            configuration_operations = JuniperConfigurationFlow(
                resource_config, logger, api, cli_configurator
            )

            logger.info('Orchestration restore started')
            configuration_operations.orchestration_restore(saved_artifact_info=saved_artifact_info,
                                                           custom_params=custom_params)
            logger.info('Orchestration restore completed')

    @GlobalLock.lock
    def load_firmware(self, context, path, vrf_management_name):
        """Upload and updates firmware on the resource

        :param ResourceCommandContext context: ResourceCommandContext object with all Resource Attributes inside
        :param path: full path to firmware file, i.e. tftp://10.10.10.1/firmware.tar
        :param vrf_management_name: VRF management Name
        """
        with LoggingSessionContext(context) as logger:
            api = CloudShellSessionContext(context).get_api()

            resource_config = NetworkingResourceConfig.from_context(
                self.SHELL_NAME,
                context,
                api,
                self.SUPPORTED_OS,
            )
            cli_configurator = JuniperCliConfigurator(self._cli, resource_config, logger)

            if not vrf_management_name:
                vrf_management_name = resource_config.vrf_management_name

            logger.info('Start Load Firmware')
            firmware_operations = JuniperFirmwareFlow(logger, cli_configurator)
            response = firmware_operations.load_firmware(path=path, vrf_management_name=vrf_management_name)
            logger.info('Finish Load Firmware: {}'.format(response))

    def health_check(self, context):
        """Performs device health check

        :param ResourceCommandContext context: ResourceCommandContext object with all Resource Attributes inside
        :return: Success or Error message
        :rtype: str
        """
        with LoggingSessionContext(context) as logger:
            api = CloudShellSessionContext(context).get_api()

            resource_config = NetworkingResourceConfig.from_context(
                self.SHELL_NAME,
                context,
                api,
                self.SUPPORTED_OS,
            )
            cli_configurator = JuniperCliConfigurator(self._cli, resource_config, logger)

            state_operations = JuniperStateFlow(
                logger, api, resource_config, cli_configurator
            )
            return state_operations.health_check()

    def cleanup(self):
        pass

    def shutdown(self, context):
        with LoggingSessionContext(context) as logger:
            api = CloudShellSessionContext(context).get_api()

            resource_config = NetworkingResourceConfig.from_context(
                self.SHELL_NAME,
                context,
                api,
                self.SUPPORTED_OS,
            )
            cli_configurator = JuniperCliConfigurator(self._cli, resource_config, logger)

            state_operations = JuniperStateFlow(
                logger, api, resource_config, cli_configurator
            )
            return state_operations.shutdown()<|MERGE_RESOLUTION|>--- conflicted
+++ resolved
@@ -4,17 +4,14 @@
 from cloudshell.cli.service.cli import CLI
 from cloudshell.cli.service.session_pool_manager import SessionPoolManager
 from cloudshell.networking.juniper.cli.juniper_cli_configurator import JuniperCliConfigurator
-<<<<<<< HEAD
 from cloudshell.networking.juniper.flows.autoload_flow import JunOSAutoloadFlow
-=======
-from cloudshell.networking.juniper.flows.autoload_flow import JuniperAutoloadFlow
 from cloudshell.networking.juniper.flows.configuration_flow import JuniperConfigurationFlow
->>>>>>> c5185b4d
 from cloudshell.networking.juniper.flows.connectivity_flow import JuniperConnectivity
 from cloudshell.networking.juniper.flows.juniper_enable_disable_snmp_flow import JuniperEnableDisableSnmpFlow
 from cloudshell.networking.juniper.flows.juniper_firmware_flow import JuniperFirmwareFlow
 from cloudshell.networking.juniper.flows.juniper_state_flow import JuniperStateFlow
 from cloudshell.shell.core.driver_utils import GlobalLock
+from cloudshell.shell.core.orchestration_save_restore import OrchestrationSaveRestore
 from cloudshell.shell.core.resource_driver_interface import ResourceDriverInterface
 from cloudshell.shell.core.session.cloudshell_session import CloudShellSessionContext
 from cloudshell.shell.core.session.logging_session import LoggingSessionContext
@@ -63,20 +60,11 @@
 
             resource_model = NetworkingResourceModel.from_resource_config(resource_config)
 
-<<<<<<< HEAD
-        autoload_operations = JunOSAutoloadFlow(snmp_configurator, logger)
-        logger.info('Autoload started')
-        response = autoload_operations.discover(self.SUPPORTED_OS, resource_model)
-        logger.info('Autoload completed')
-        return response
-=======
-            with snmp_configurator.get_service() as snmp_service:
-                autoload_operations = JuniperAutoloadFlow(snmp_service, logger)
-                logger.info('Autoload started')
-                response = autoload_operations.discover(self.SUPPORTED_OS, resource_model)
-                logger.info('Autoload completed')
-                return response
->>>>>>> c5185b4d
+            autoload_operations = JunOSAutoloadFlow(snmp_configurator, logger)
+            logger.info('Autoload started')
+            response = autoload_operations.discover(self.SUPPORTED_OS, resource_model)
+            logger.info('Autoload completed')
+            return response
 
     def run_custom_command(self, context, custom_command):
         """Send custom command
@@ -175,7 +163,7 @@
                 vrf_management_name = resource_config.vrf_management_name
 
             configuration_operations = JuniperConfigurationFlow(
-                resource_config, logger, api, cli_configurator
+                resource_config, logger, cli_configurator
             )
             logger.info('Save started')
             response = configuration_operations.save(folder_path=folder_path, configuration_type=configuration_type,
@@ -214,7 +202,7 @@
                 vrf_management_name = resource_config.vrf_management_name
 
             configuration_operations = JuniperConfigurationFlow(
-                resource_config, logger, api, cli_configurator
+                resource_config, logger, cli_configurator
             )
             logger.info('Restore started')
             configuration_operations.restore(path=path, restore_method=restore_method,
@@ -246,13 +234,17 @@
             cli_configurator = JuniperCliConfigurator(self._cli, resource_config, logger)
 
             configuration_operations = JuniperConfigurationFlow(
-                resource_config, logger, api, cli_configurator
+                resource_config, logger, cli_configurator
             )
 
             logger.info('Orchestration save started')
-            response = configuration_operations.orchestration_save(mode=mode, custom_params=custom_params)
+            # response = configuration_operations.orchestration_save(mode=mode, custom_params=custom_params)
+            response = configuration_operations.orchestration_save(mode=mode,
+                                                                   custom_params=custom_params)
+            response_json = OrchestrationSaveRestore(logger, resource_config.name).prepare_orchestration_save_result(
+                response)
             logger.info('Orchestration save completed')
-            return response
+            return response_json
 
     def orchestration_restore(self, context, saved_artifact_info, custom_params):
         """
@@ -273,7 +265,7 @@
             cli_configurator = JuniperCliConfigurator(self._cli, resource_config, logger)
 
             configuration_operations = JuniperConfigurationFlow(
-                resource_config, logger, api, cli_configurator
+                resource_config, logger, cli_configurator
             )
 
             logger.info('Orchestration restore started')
@@ -281,6 +273,11 @@
                                                            custom_params=custom_params)
             logger.info('Orchestration restore completed')
 
+        logger.info('Orchestration restore started')
+        restore_params = OrchestrationSaveRestore(logger, resource_config.name).parse_orchestration_save_result
+        configuration_operations.restore(**restore_params)
+        logger.info('Orchestration restore completed')
+
     @GlobalLock.lock
     def load_firmware(self, context, path, vrf_management_name):
         """Upload and updates firmware on the resource
@@ -349,4 +346,4 @@
             state_operations = JuniperStateFlow(
                 logger, api, resource_config, cli_configurator
             )
-            return state_operations.shutdown()+            return state_operations.shutdown()
